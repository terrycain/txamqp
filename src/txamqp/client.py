--- conflicted
+++ resolved
@@ -29,14 +29,9 @@
 
     def connection_tune(self, ch, msg):
         self.client.MAX_LENGTH = msg.frame_max
-<<<<<<< HEAD
         args = msg.channel_max, msg.frame_max, self.client.heartbeatInterval
         ch.connection_tune_ok(*args)
-        self.client.started.set()
-=======
-        ch.connection_tune_ok(*msg.fields)
         self.client.started.reset()
->>>>>>> 625079c3
 
     @defer.inlineCallbacks
     def basic_deliver(self, ch, msg):
